--- conflicted
+++ resolved
@@ -180,21 +180,12 @@
 "datacenter": "dc_secondary", 
 "primary_datacenter": "primary_dc",
 "acl": { 
-<<<<<<< HEAD
   "enabled": true, 
   "default_policy": "deny", 
   "down_policy": "extend-cache", 
   "enable_token_persistence": true, 
-  "enable_token_replication": true, 
+  "enable_token_replication": true 
   } 
-=======
-	"enabled": true, 
-	"default_policy": "deny", 
-	"down_policy": "extend-cache", 
-	"enable_token_persistence": true, 
-    "enable_token_replication": true
-    } 
->>>>>>> dd87a883
 } 
 ```
 
@@ -204,8 +195,7 @@
 $ consul agent -config-file=server.json 
 ``` 
 
-Repeat this process on all
-clients. 
+Repeat this process on all clients. 
 
 ### Apply the Replication Token to the Servers
 
